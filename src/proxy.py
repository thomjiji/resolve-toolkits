#!/usr/bin/env python3

# Import modules for Resolve native API
import argparse
import os
import sys
import logging
from typing import List
from resolve_init import GetResolve

INVALID_EXTENSION = ["DS_Store", "JPG", "JPEG", "SRT"]

# Set up logger
log = logging.getLogger("proxy_logger")
log.setLevel(logging.DEBUG)

# create console handler and set level to debug
ch = logging.StreamHandler()
ch.setLevel(logging.DEBUG)

# create formatter
formatter = logging.Formatter(
    "%(levelname)s - %(asctime)s - %(name)s: %(message)s", datefmt="%H:%M:%S"
)

# add formatter to ch
ch.setFormatter(formatter)

# add ch to logger
log.addHandler(ch)


def absolute_file_paths(path: str) -> list:
    absolute_file_path_list = []
    for directory_path, _, filenames in os.walk(path):
        for filename in filenames:
            absolute_file_path_list.append(
                os.path.abspath(os.path.join(directory_path, filename))
            )
    return absolute_file_path_list


def get_subfolders_name(source_media_full_path: List[str]) -> List[str]:
    """
    Extract sub-folder name from media storage full path.
    For creating sub-folder in the media pool.
    """
    return [os.path.split(i)[1] for i in source_media_full_path]


def get_sorted_path(path: str) -> list:
    """
    Get the absolute paths of all files from the given path, then sort the absolute paths,
    and finally return a list of sorted absolute paths.
    """
    filename_and_fullpath_dict = {
        os.path.basename(os.path.splitext(path)[0]): path
        for path in absolute_file_paths(path)
        if os.path.splitext(path)[-1].replace(".", "") not in INVALID_EXTENSION
    }
    filename_and_fullpath_keys = list(filename_and_fullpath_dict.keys())
    filename_and_fullpath_keys.sort()
    filename_and_fullpath_value = [
        filename_and_fullpath_dict.get(i) for i in filename_and_fullpath_keys
    ]
    return filename_and_fullpath_value


class Resolve:
<<<<<<< HEAD
    def __init__(self):

        # Get commandline arguments
        parser = argparse.ArgumentParser(
            description="Proxy is a commandline tool to automatic import clips, create timelines, add to render queue "
                        "using the predefined preset quickly and easily."
        )
        parser.add_argument(
            'input',
            help='Input path of media.',
            action='store',
            type=str
        )
        parser.add_argument(
            'output',
            help='Output path of proxy rendering.',
            action='store',
            type=str
        )
        args = parser.parse_args()

        # show help if no args
        if len(sys.argv) == 1:
            parser.print_help()

        self.path = args.input
        if not os.path.exists(args.output):
            log.debug(
                f"'{args.output}' doesn't exist, please ensure this directory exists.\n"
            )
            parser.print_help()
            sys.exit()
        else:
            self.proxy_parent_path = args.output

=======
    def __init__(self, input_path: str, output_path=None):
        self.media_parent_path = input_path
        self.proxy_parent_path = output_path
>>>>>>> cffa2bd7
        self.resolve = GetResolve()
        self.project_manager = self.resolve.GetProjectManager()
        self.project = self.project_manager.GetCurrentProject()
        self.media_storage = self.resolve.GetMediaStorage()
        self.media_pool = self.project.GetMediaPool()
        self.root_folder = self.media_pool.GetRootFolder()
        self.timeline = self.project.GetCurrentTimeline()
        self.media_fullpath_list = self.media_storage.GetSubFolderList(self.media_parent_path)

    def get_all_timeline(self) -> list:
        """Get all existing timelines. Return a list containing timeline object."""
        all_timeline = []
        for timeline_index in range(1, self.project.GetTimelineCount() + 1, 1):
            all_timeline.append(self.project.GetTimelineByIndex(timeline_index))
        return all_timeline

    def get_timeline_by_name(self, timeline_name: str):
        """Get timeline object by name."""
        all_timeline = self.get_all_timeline()
        timeline_dict = {timeline.GetName(): timeline for timeline in all_timeline}
        return timeline_dict.get(timeline_name, "")

    def get_subfolder_by_name(self, subfolder_name: str):
        """Get subfolders (folder object) under the root folder in the media pool."""
        all_subfolder = self.root_folder.GetSubFolderList()
        subfolder_dict = {subfolder.GetName(): subfolder for subfolder in all_subfolder}
        return subfolder_dict.get(subfolder_name, "")

    def create_bin(self, subfolders_name: list):
        """Create sub-folder in the media pool root folder."""
        for i in subfolders_name:
            self.media_pool.AddSubFolder(self.root_folder, i)

        if not self.get_subfolder_by_name("_Timeline"):
            return self.media_pool.AddSubFolder(self.root_folder, "_Timeline")

    def import_clip(self, one_by_one=False) -> None:
        """
        Import footage from media storage into the corresponding subfolder of the media
        pool root folder. Filter out the files with suffix in the INVALID_EXTENSION list
        before importing. If one_by_one parameter is specified as True, then it will be
        imported one by one, which is relatively slow.
        """
        media_parent_dir = os.path.basename(self.media_parent_path)

        if not one_by_one:
            for cam_path in self.media_fullpath_list:
                filename_and_fullpath_value = get_sorted_path(cam_path)
                if sys.platform.startswith("win") or sys.platform.startswith("cygwin"):
                    name = cam_path.split("\\")[
                        cam_path.split("\\").index(media_parent_dir) + 1
                        ]
                    current_folder = self.get_subfolder_by_name(name)
                else:
                    current_folder = self.get_subfolder_by_name(
                        f"{cam_path.split('/')[cam_path.split('/').index(media_parent_dir) + 1]}"
                    )

                self.media_pool.SetCurrentFolder(current_folder)
                self.media_storage.AddItemListToMediaPool(filename_and_fullpath_value)
        else:
            for abs_media_path in get_sorted_path(self.media_parent_path):
                if sys.platform.startswith("win") or sys.platform.startswith("cygwin"):
                    name = abs_media_path.split("\\")[
                        abs_media_path.split("\\").index(media_parent_dir) + 1
                        ]
                    current_folder = self.get_subfolder_by_name(name)
                else:
                    current_folder = self.get_subfolder_by_name(
                        f"{abs_media_path.split('/')[abs_media_path.split('/').index(media_parent_dir) + 1]}"
                    )

                self.media_pool.SetCurrentFolder(current_folder)
                self.media_pool.ImportMedia(abs_media_path)

    def get_resolution(self) -> list:
        """Get all clips resolution, return a list consist of all resolution string."""
        all_clips_resolution = []
        for bin in self.root_folder.GetSubFolderList():
            # 排除 _Timeline bin
            if bin.GetName() == "_Timeline":
                break

            for clip in bin.GetClipList():
                all_clips_resolution.append(clip.GetClipProperty("Resolution"))
            all_clips_resolution = list(dict.fromkeys(all_clips_resolution))

        return all_clips_resolution

    def create_and_change_timeline(
        self, timeline_name: str, width: str, height: str
    ) -> None:
        """
        Simply create empty timeline and change its resolution to inputs width and height.
        Used for create_new_timeline() function.
        """
        self.media_pool.CreateEmptyTimeline(timeline_name)
        current_timeline = self.project.GetCurrentTimeline()
        current_timeline.SetSetting("useCustomSettings", "1")
        current_timeline.SetSetting("timelineResolutionWidth", str(width))
        current_timeline.SetSetting("timelineResolutionHeight", str(height))
        current_timeline.SetSetting("timelineFrameRate", str(25))

    def create_new_timeline(self, timeline_name: str, width: int, height: int) -> bool:
        """
        Create new timeline in the _Timeline bin (the last folder under root folder).
        Check timeline duplication.

        :param timeline_name: The name of the timeline that will be created
        :param width: The width of the timeline that will be created
        :param height: The height of the timeline that will be created
        :type timeline_name: str
        :type width: int
        :type height: int
        """
        self.media_pool.SetCurrentFolder(
            self.root_folder.GetSubFolderList()[-1]
        )  # SetCurrentFolder 到 _Timeline bin 把时间线都建在这

        if self.project.GetTimelineCount() == 0:
            self.create_and_change_timeline(timeline_name, str(width), str(height))
            return True
        else:
            existing_timeline_resolution = []
            for existing_timeline in self.get_all_timeline():
                existing_timeline_resolution.append(
                    f"{existing_timeline.GetSetting('timelineResolutionWidth')}x{existing_timeline.GetSetting('timelineResolutionHeight')}"
                )
            if f"{str(width)}x{str(height)}" not in existing_timeline_resolution:
                self.create_and_change_timeline(timeline_name, str(width), str(height))
            else:
                current_timeline = self.project.GetCurrentTimeline()
                new_name = f"{current_timeline.GetName()}_{str(width)}x{str(height)}"
                current_timeline.SetName(new_name)

    def append_to_timeline(self) -> None:
        """Append to timeline"""
        all_timeline_name = [timeline.GetName() for timeline in self.get_all_timeline()]
        for subfolder in self.root_folder.GetSubFolderList():
            for clip in subfolder.GetClipList():
                if (
                    clip.GetClipProperty("type") == "Video"
                    or clip.GetClipProperty("type") == "Video + Audio"
                ):
                    clip_width = clip.GetClipProperty("Resolution").split("x")[0]
                    clip_height = clip.GetClipProperty("Resolution").split("x")[1]
                    for name in all_timeline_name:
                        if f"{clip_width}x{clip_height}" in name:
                            self.project.SetCurrentTimeline(
                                self.get_timeline_by_name(name)
                            )
                            self.media_pool.AppendToTimeline(clip)

    def add_render_job(self):
        """Select a render preset, set the render path, add to render queue."""
        preset_list = self.project.GetRenderPresetList()
        if len(preset_list) < 32:
            print("Please pour in the H.265 render preset first.")
        elif len(preset_list) > 33:
            print("There are too many custom render presets, please specify it.")
        else:
            # 加载 H.265 渲染预设.
            proxy_preset = preset_list[-1]
            self.project.LoadRenderPreset(proxy_preset)

            # 把时间线分别添加到渲染队列
            for timeline in self.get_all_timeline():
                self.project.SetCurrentTimeline(timeline)
                try:
                    os.mkdir(f"{self.proxy_parent_path}/{timeline.GetName()}")
                except FileExistsError:
                    pass
                rendering_setting = {
                    "TargetDir": f"{self.proxy_parent_path}/{timeline.GetName()}"
                }
                self.project.SetRenderSettings(rendering_setting)
                self.project.AddRenderJob()

    def set_project_color_management(self):
        """
        If the running platform is Mac OS, set the project color management to
        DaVinci YRGB and the timeline color space to Rec.709-A. If the platform
        is Windows, set the timeline color space to
        """
        if sys.platform.startswith("darwin"):
            self.project.SetSetting('colorScienceMode', 'davinciYRGB')
            self.project.SetSetting('colorSpaceTimeline', 'Rec.709-A')
            self.project.SetSetting('colorSpaceOutput', 'Same as Timeline')


if __name__ == "__main__":

    # Get commandline arguments
    parser = argparse.ArgumentParser(
        description="Proxy is a commandline tool to automatic import clips, create timelines, add to render queue "
                    "using the predefined preset quickly and easily.")
    parser.add_argument('input',
                        help='Input path of media.',
                        action='store',
                        type=str)
    parser.add_argument('output',
                        help='Output path of proxy rendering.',
                        action='store',
                        type=str)
    args = parser.parse_args()

    # show help if no args
    if len(sys.argv) == 1:
        parser.print_help()

    media_parent_path = args.input
    if not os.path.exists(args.output):
        log.debug(f"'{args.output}' doesn't exist, please ensure this directory exists.\n")
        parser.print_help()
        sys.exit()
    else:
        proxy_parent_path = args.output

    r = Resolve(media_parent_path, proxy_parent_path)
    r.set_project_color_management()

    # 从 media storage 得到 bin 名称之后，以此在 media pool 分辨新建对应的 bin。导入素材到对应的 bin。
    subfolders_name = get_subfolders_name(r.media_fullpath_list)
    r.create_bin(subfolders_name)
    r.import_clip()

    # 根据媒体池所有的素材分辨率新建不同的时间线。
    for res in r.get_resolution():
        if "x" not in res:
            continue
        if int(res.split("x")[1]) <= 1080:
            timeline_width = res.split("x")[0]
            timeline_height = res.split("x")[1]
            r.create_new_timeline(res, timeline_width, timeline_height)
        else:
            timeline_width = int(int(res.split("x")[0]) / 2)
            timeline_height = int(int(res.split("x")[1]) / 2)
            r.create_new_timeline(res, timeline_width, timeline_height)

    # 导入素材到对应时间线
    r.append_to_timeline()

    # 将所有时间线以 H.265 的渲染预设添加到渲染队列
    r.add_render_job()

    # 开始渲染之前，暂停程序，向用户确认是否有添加 Burn-in，同时给用户时间确认其他参数是否正确。然后开始渲染。
    if (
        input(
            "The program is paused, please add burn-in manually, then enter 'y' to start rendering. Enter 'n' to "
            "exit the program. y/n?"
        )
        == "y"
    ):
        r.project.StartRendering(isInteractiveMode=True)

    # for render_job in project.GetRenderJobList():
    #     pprint(render_job)

    # # Job status check
    # job_id_list = [render_job.get('JobId') for render_job in project.GetRenderJobList()]
    # print(project.GetRenderJobStatus(job_id_list[1]))<|MERGE_RESOLUTION|>--- conflicted
+++ resolved
@@ -67,47 +67,9 @@
 
 
 class Resolve:
-<<<<<<< HEAD
-    def __init__(self):
-
-        # Get commandline arguments
-        parser = argparse.ArgumentParser(
-            description="Proxy is a commandline tool to automatic import clips, create timelines, add to render queue "
-                        "using the predefined preset quickly and easily."
-        )
-        parser.add_argument(
-            'input',
-            help='Input path of media.',
-            action='store',
-            type=str
-        )
-        parser.add_argument(
-            'output',
-            help='Output path of proxy rendering.',
-            action='store',
-            type=str
-        )
-        args = parser.parse_args()
-
-        # show help if no args
-        if len(sys.argv) == 1:
-            parser.print_help()
-
-        self.path = args.input
-        if not os.path.exists(args.output):
-            log.debug(
-                f"'{args.output}' doesn't exist, please ensure this directory exists.\n"
-            )
-            parser.print_help()
-            sys.exit()
-        else:
-            self.proxy_parent_path = args.output
-
-=======
     def __init__(self, input_path: str, output_path=None):
         self.media_parent_path = input_path
         self.proxy_parent_path = output_path
->>>>>>> cffa2bd7
         self.resolve = GetResolve()
         self.project_manager = self.resolve.GetProjectManager()
         self.project = self.project_manager.GetCurrentProject()
@@ -150,6 +112,12 @@
         pool root folder. Filter out the files with suffix in the INVALID_EXTENSION list
         before importing. If one_by_one parameter is specified as True, then it will be
         imported one by one, which is relatively slow.
+
+        Args:
+            path (string): source media parent path, such as "素材".
+
+        Returns:
+            None
         """
         media_parent_dir = os.path.basename(self.media_parent_path)
 
@@ -354,13 +322,8 @@
     r.add_render_job()
 
     # 开始渲染之前，暂停程序，向用户确认是否有添加 Burn-in，同时给用户时间确认其他参数是否正确。然后开始渲染。
-    if (
-        input(
-            "The program is paused, please add burn-in manually, then enter 'y' to start rendering. Enter 'n' to "
-            "exit the program. y/n?"
-        )
-        == "y"
-    ):
+    if input("The program is paused, please add burn-in manually, then enter 'y' to start rendering. Enter 'n' to "
+             "exit the program. y/n?") == "y":
         r.project.StartRendering(isInteractiveMode=True)
 
     # for render_job in project.GetRenderJobList():
