--- conflicted
+++ resolved
@@ -162,18 +162,11 @@
         self.project.SetSetting("useColorSpaceAwareGradingTools", "1")
 
     def set_clip_colorspace(self, clip):
-<<<<<<< HEAD
-        clip_path = clip.GetClipProperty("File Path")
-        cam_name = clip_path.split("/")[
-            clip_path.split("/").index(os.path.basename(r.path)) + 1
-        ].split("#")[0]
-=======
         clip_path = clip.GetClipProperty('File Path')
         if sys.platform.startswith('win') or sys.platform.startswith('cygwin'):
             cam_name = clip_path.split('\\')[clip_path.split('\\').index(os.path.basename(self.path)) + 1].split('#')[0]
         else:
             cam_name = clip_path.split('/')[clip_path.split('/').index(os.path.basename(self.path)) + 1].split('#')[0]
->>>>>>> cffa2bd7
         camera_log_key = list(self.camera_log_dict.keys())
         camera_log_val = list(self.camera_log_dict.values())
         try:
